--- conflicted
+++ resolved
@@ -1,10 +1,6 @@
 {
     "name": "ima",
-<<<<<<< HEAD
     "version": "0.16.0-alpha.4",
-=======
-    "version": "0.15.12",
->>>>>>> b8211b5c
     "description": "IMA.js framework for isomorphic javascript application",
     "main": "main.js",
     "scripts": {
@@ -51,13 +47,8 @@
         "babel-plugin-transform-es2015-modules-commonjs": "^6.26.0",
         "bulma": "^0.7.1",
         "del": "^3.0.0",
-<<<<<<< HEAD
-        "enzyme": "^3.5.0",
+        "enzyme": "^3.6.0",
         "eslint": "^5.4.0",
-=======
-        "enzyme": "^3.6.0",
-        "eslint": "^4.19.1",
->>>>>>> b8211b5c
         "eslint-config-last": "^0.0.5",
         "eslint-config-prettier": "^3.0.1",
         "eslint-plugin-jasmine": "^2.9.3",
@@ -73,13 +64,8 @@
         "gulp-tap": "^1.0.1",
         "jest": "^23.6.0",
         "jsdoc-to-markdown": "^4.0.1",
-<<<<<<< HEAD
         "jsdom": "^12.0.0",
-        "lunr": "^2.3.2",
-=======
-        "jsdom": "^11.7.0",
         "lunr": "^2.3.3",
->>>>>>> b8211b5c
         "nsp": "^3.2.1",
         "prettier": "^1.14.3",
         "prop-types": "^15.6.2",
