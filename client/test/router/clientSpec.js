describe('Core.Router.Client', function() {

	var router = null;
	var pageRender = null;
	var routerFactory = null;
	var win = null;
	var Promise = oc.get('$Promise');
	var domain = 'locahlost:3002';
	var protocol = 'http:';

	beforeEach(function() {
		pageRender = oc.make('$PageRender');
		routerFactory = oc.make('$RouterFactory');
		win = oc.get('$Window');
<<<<<<< HEAD
		router = oc.create('Core.Router.Client', pageRender, routerFactory, Promise, win);
		router.init({domain: domain, protocol: protocol});
=======
		router = oc.create('Core.Router.ClientHandler', pageRender, routerFactory, Promise, win);
		router.init({$Domain: domain, $Protocol: protocol});
>>>>>>> 294a3ad3
	});

	it('should be return actual path', function() {
		spyOn(win, 'getPath')
			.and
			.returnValue('');

		router.getPath();

		expect(win.getPath).toHaveBeenCalled();
	});

	it('should be add listener to popState event and click event', function() {
		spyOn(win, 'bindEventListener')
			.and
			.stub();

		router.listen();

		expect(win.bindEventListener.calls.count()).toEqual(2);
	});

	describe('redirect method', function() {
		it('should be set address bar', function() {
			var path = '/somePath';
			var url = protocol + '//' + domain + path;

			spyOn(router, '_setAddressBar')
				.and
				.stub();

			spyOn(router, 'route')
				.and
				.stub();

			router.redirect(url);

			expect(router._setAddressBar).toHaveBeenCalledWith(url);
			expect(router.route).toHaveBeenCalledWith(path);
		});

		it('return null for non exist route', function() {
			var url = 'http://example.com/somePath';

			spyOn(win, 'redirect')
				.and
				.stub();

			router.redirect('http://example.com/somePath');

			expect(win.redirect).toHaveBeenCalledWith(url);
		});
	});

	describe('houte method', function() {

		it('should be call handleError for throwing error in super.router', function(done) {
			spyOn(router, 'handleError')
				.and
				.returnValue(Promise.resolve());

			router
				.route('/something')
				.then(function() {
					expect(router.handleError).toHaveBeenCalled();
					done();
				});
		});

	});

	describe('handleError method', function() {

		it('should be call $IMA.fatalErrorHandler function', function(done) {
			spyOn(window.$IMA, 'fatalErrorHandler')
				.and
				.stub();

			router
				.handleError(new Error())
				.then(function(fatalError) {
					expect(window.$IMA.fatalErrorHandler).toHaveBeenCalled();
					done();
				});
		});

	});

	describe('handleNotFound method', function() {

		it('should be call router.handleError function for throwing error', function(done) {
			spyOn(router, 'handleError')
				.and
				.returnValue(Promise.resolve('ok'));

			router
				.handleNotFound({path: '/path'})
				.then(function() {
					expect(router.handleError).toHaveBeenCalled();
					done();

				});
		});

	});

});<|MERGE_RESOLUTION|>--- conflicted
+++ resolved
@@ -12,13 +12,8 @@
 		pageRender = oc.make('$PageRender');
 		routerFactory = oc.make('$RouterFactory');
 		win = oc.get('$Window');
-<<<<<<< HEAD
 		router = oc.create('Core.Router.Client', pageRender, routerFactory, Promise, win);
-		router.init({domain: domain, protocol: protocol});
-=======
-		router = oc.create('Core.Router.ClientHandler', pageRender, routerFactory, Promise, win);
 		router.init({$Domain: domain, $Protocol: protocol});
->>>>>>> 294a3ad3
 	});
 
 	it('should be return actual path', function() {
