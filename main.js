--- conflicted
+++ resolved
@@ -271,9 +271,8 @@
     return Promise.reject(null);
   }
 
-<<<<<<< HEAD
   if (document.readyState !== 'loading') {
-    return Promise.resolve();
+    return new Promise(resolve => setTimeout(resolve, 1000 / 240));
   }
 
   return new Promise(resolve => {
@@ -281,9 +280,6 @@
       once: true
     });
   });
-=======
-  return new Promise(resolve => setTimeout(resolve, 1000 / 240));
->>>>>>> 093a133b
 }
 
 export {
